{
  "name": "maple-core",
  "version": "1.0.0",
  "scripts": {
    "chain": "hardhat node",
    "test": "hardhat test",
    "test:globals": "yarn deploy:mbs && hardhat test test/globals-init.js && hardhat test test/globals-set.js && yarn deploy",
    "compile": "hardhat compile",
    "deploy:mbs": "hardhat run scripts/deploy.js && hardhat run scripts/publish-mbs.js",
    "deploy:solo": "hardhat run scripts/deploy.js && hardhat run scripts/publish-solo.js",
    "watch": "node scripts/watch.js",
    "accounts": "hardhat accounts",
    "balance": "hardhat balance",
    "docs": "npx solidity-docgen --solc-module solc -i ./contracts -o ./docs -t ./docs",
    "lint": "npx solhint contracts/**/*.sol",
    "prettier:solidity": "npx prettier --write contracts/**/*.sol"
  },
  "repository": "git+https://github.com/maple-labs/maple-core.git",
  "keywords": [
    "Maple",
    "Core",
    "Solidity"
  ],
  "author": "Maple Labs",
  "license": "ISC",
  "bugs": {
    "url": "https://github.com/maple-labs/maple-core/issues"
  },
  "homepage": "https://github.com/maple-labs/maple-core#readme",
  "devDependencies": {
    "@nomiclabs/hardhat-ethers": "^2.0.0",
    "@nomiclabs/hardhat-waffle": "^2.0.0",
    "chai": "^4.2.0",
    "ethereum-waffle": "^3.1.1",
    "ethers": "^5.0.18",
    "hardhat": "^2.0.0",
<<<<<<< HEAD
    "husky": "^4.3.0",
=======
    "hardhat-gas-reporter": "^1.0.0",
>>>>>>> 65b669ac
    "node-watch": "^0.7.0",
    "prettier": "^2.1.2",
    "prettier-plugin-solidity": "^1.0.0-alpha.59",
    "solhint": "^3.3.1",
    "solhint-plugin-prettier": "^0.0.5"
  },
  "dependencies": {
    "@openzeppelin/contracts": "3.2.1-solc-0.7",
    "solc": "0.7.0"
  },
  "main": "index.js",
  "husky": {
    "hooks": {
      "pre-commit": "yarn lint"
    }
  }
}<|MERGE_RESOLUTION|>--- conflicted
+++ resolved
@@ -34,11 +34,8 @@
     "ethereum-waffle": "^3.1.1",
     "ethers": "^5.0.18",
     "hardhat": "^2.0.0",
-<<<<<<< HEAD
     "husky": "^4.3.0",
-=======
     "hardhat-gas-reporter": "^1.0.0",
->>>>>>> 65b669ac
     "node-watch": "^0.7.0",
     "prettier": "^2.1.2",
     "prettier-plugin-solidity": "^1.0.0-alpha.59",
