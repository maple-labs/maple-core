{
  "name": "maple-core",
  "version": "1.0.0",
  "scripts": {
    "chain": "hardhat node",
    "test": "hardhat test",
    "test:globals": "yarn deploy && hardhat test test/globals-init.js && hardhat test test/globals-set.js && yarn deploy",
    "test:token": "yarn deploy && hardhat test test/mapletoken-basic.js",
    "compile": "hardhat compile",
    "deploy": "hardhat run scripts/deploy.js && hardhat run scripts/publish.js",
    "watch": "node scripts/watch.js",
    "accounts": "hardhat accounts",
    "balance": "hardhat balance",
    "docs": "npx solidity-docgen --solc-module solc -i ./contracts -o ./docs -t ./docs",
    "lint": "npx solhint contracts/**/*.sol",
    "pretty": "npx prettier --write contracts/**/*.sol&&npx prettier --write ./{test,scripts}/*.js",
    "coverage": "npx hardhat coverage --network coverage",
<<<<<<< HEAD
    "migrate-token": "npx hardhat run scripts/migrate0.js",
    "migrate": "npx hardhat run scripts/migrate1.js"

=======
    "setup": "hardhat run scripts/setup.js"
>>>>>>> 50679d3c
  },
  "repository": "git+https://github.com/maple-labs/maple-core.git",
  "keywords": [
    "Maple",
    "Core",
    "Solidity"
  ],
  "author": "Maple Labs",
  "license": "ISC",
  "bugs": {
    "url": "https://github.com/maple-labs/maple-core/issues"
  },
  "homepage": "https://github.com/maple-labs/maple-core#readme",
  "devDependencies": {
    "@nomiclabs/hardhat-ethers": "^2.0.0",
    "@nomiclabs/hardhat-waffle": "^2.0.0",
    "chai": "^4.2.0",
    "dotenv": "^8.2.0",
    "ethereum-waffle": "^3.1.1",
    "ethers": "^5.0.18",
    "hardhat": "^2.0.0",
    "hardhat-gas-reporter": "^1.0.0",
    "husky": "^4.3.0",
    "node-watch": "^0.7.0",
    "prettier": "^2.1.2",
    "prettier-plugin-solidity": "^1.0.0-beta.1",
    "solhint": "^3.3.1",
    "solhint-plugin-prettier": "0.0.5",
    "solidity-coverage": "^0.7.12"
  },
  "dependencies": {
    "@maplelabs/hardhat-scripts": "^1.1.0",
    "@openzeppelin/contracts": "3.2.1-solc-0.7",
    "bignumber.js": "^9.0.1",
    "solc": "0.7.0"
  },
  "main": "index.js",
  "husky": {
    "hooks": {
      "pre-commit": "yarn lint"
    }
  }
}<|MERGE_RESOLUTION|>--- conflicted
+++ resolved
@@ -15,13 +15,9 @@
     "lint": "npx solhint contracts/**/*.sol",
     "pretty": "npx prettier --write contracts/**/*.sol&&npx prettier --write ./{test,scripts}/*.js",
     "coverage": "npx hardhat coverage --network coverage",
-<<<<<<< HEAD
     "migrate-token": "npx hardhat run scripts/migrate0.js",
-    "migrate": "npx hardhat run scripts/migrate1.js"
-
-=======
+    "migrate": "npx hardhat run scripts/migrate1.js",
     "setup": "hardhat run scripts/setup.js"
->>>>>>> 50679d3c
   },
   "repository": "git+https://github.com/maple-labs/maple-core.git",
   "keywords": [
