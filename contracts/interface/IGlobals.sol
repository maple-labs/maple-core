--- conflicted
+++ resolved
@@ -8,11 +8,7 @@
   function treasuryFeeBasisPoints() external view returns (uint);
   function gracePeriod() external view returns (uint);
   function stakeAmountRequired() external view returns (uint);
-<<<<<<< HEAD
-  function unstakeDelay() external view returns (uint);
-=======
   function validPaymentIntervalSeconds(uint) external view returns (bool);
   function validRepaymentCalculators(address) external view returns (bool);
   function validPremiumCalculators(address) external view returns (bool);
->>>>>>> dce36fa3
 }