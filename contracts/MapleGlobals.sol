--- conflicted
+++ resolved
@@ -41,10 +41,6 @@
     mapping(address => bool)    public isValidCollateralAsset;  // Mapping of valid collateral assets
     mapping(address => bool)    public isValidCalc;             // Mapping of valid calculator contracts
     mapping(address => bool)    public isValidPoolDelegate;     // Validation data structure for pool delegates (prevent invalid addresses from creating pools).
-<<<<<<< HEAD
-    mapping(address => address) public assetPriceFeed;          // Mapping of asset, to the associated oracle price feed.
-    mapping(address => address) public oracleFor;               // ChainLink oracle for a given asset.
-=======
     
     // Determines the liquidation path of various assets in Loans and Treasury.
     // The value provided will determine whether or not to perform a bilateral or triangular swap on Uniswap.
@@ -53,9 +49,9 @@
     // asset is swapped. If defaultUniswapPath[WETH][USDC] == WBTC ... then swap WETH for WBTC, then WBTC for USDC.
     mapping(address => mapping(address => address)) public defaultUniswapPath; 
 
-    // Mapping of asset, to the associated oracle price feed.
-    mapping(address => address) public assetPriceFeed;
->>>>>>> eff91fe3
+    
+    mapping(address => address) public assetPriceFeed;          // Mapping of asset, to the associated oracle price feed.
+    mapping(address => address) public oracleFor;               // ChainLink oracle for a given asset.
 
     mapping(address => bool)                     public isValidPoolFactory;  // Mapping of valid pool factories.
     mapping(address => bool)                     public isValidLoanFactory;  // Mapping of valid loan factories.
