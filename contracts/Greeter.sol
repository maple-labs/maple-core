--- conflicted
+++ resolved
@@ -6,17 +6,14 @@
 /// @author Maple
 /// @title Greeter Contract
 contract Greeter {
-<<<<<<< HEAD
-=======
+
     /**
         @notice The public Greeting
     */
 
     string public greeting;
->>>>>>> 241764a7
 
-    /// @notice The greeting value.
-    string public greeting;
+
 
     /// @notice This is an event description here.
     /// @param _greetings The greetings value.
