--- conflicted
+++ resolved
@@ -182,8 +182,6 @@
         );
     }
 
-<<<<<<< HEAD
-=======
     /**
         @dev Calculates BPTs required if burning BPTs for pair, given supplied tokenAmountOutRequired.
         @param  bpool              Balancer pool that issues the BPTs.
@@ -220,7 +218,6 @@
         _emitBalanceUpdatedEvent();
     }
 
->>>>>>> de9dce6c
     /**
         @dev Check whether the given `depositAmt` is an acceptable amount by the pool?.
         @param depositAmt Amount of tokens (i.e loanAsset type) is user willing to deposit.
