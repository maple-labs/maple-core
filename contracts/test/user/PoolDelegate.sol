--- conflicted
+++ resolved
@@ -170,16 +170,12 @@
         (ok,) = address(pool).call(abi.encodeWithSignature(sig));
     }
 
-<<<<<<< HEAD
-    function try_setAllowList(address pool, address user, bool status) external returns(bool ok) {
-=======
     function try_openStakeLockerToPublic(address pool) external returns(bool ok) {
         string memory sig = "openStakeLockerToPublic()";
         (ok,) = address(pool).call(abi.encodeWithSignature(sig));
     }
 
-    function try_setAllowList(address pool, address users, bool status) external returns(bool ok) {
->>>>>>> 8ffc6f7d
+    function try_setAllowList(address pool, address user, bool status) external returns(bool ok) {
         string memory sig = "setAllowList(address,bool)";
         (ok,) = address(pool).call(abi.encodeWithSignature(sig, user, status));
     }
