--- conflicted
+++ resolved
@@ -28,11 +28,8 @@
     function drawdownAmount() external view returns (uint256);
     function principalPaid() external view returns (uint256);
     function interestPaid() external view returns (uint256);
-<<<<<<< HEAD
-=======
     function feePaid() external view returns (uint256);
     function excessReturned() external view returns (uint256);
->>>>>>> 045c7937
     function getNextPayment() external view returns(uint256, uint256, uint256, uint256);
     
     // Functions
