version: 2.1

orbs:
  gcp-cli: circleci/gcp-cli@1

aliases:
  - &defaults
    docker:
      - image: circleci/node:14

jobs:
  dapp_build:
    docker:
      - image: nixorg/nix:circleci
    steps:
      - restore_cache:
          key: nix-deps
      - run:
          name: Checkout maple-core
          command: |
            GIT_SSH_COMMAND="ssh -o UserKnownHostsFile=/dev/null -o StrictHostKeyChecking=no" git clone git@github.com:maple-labs/maple-core.git .
            git checkout $CIRCLE_BRANCH
      - run:
          name: Install dependencies
          command: |
            nix-channel --add \
            https://nixos.org/channels/nixpkgs-unstable nixpkgs && \
            nix-channel --update
            nix-env -iA nixpkgs.gnugrep nixpkgs.findutils
            nix-env -iA dapp hevm seth solc-static-versions.solc_0_6_11 -if https://github.com/dapphub/dapptools/tarball/master --option substituters "https://cache.nixos.org https://dapp.cachix.org" --option trusted-public-keys "cache.nixos.org-1:6NCHdD59X431o0gWypbMrAURkbJ16ZPMQFGspcDShjY= dapp.cachix.org-1:9GJt9Ja8IQwR7YW/aF0QvCa6OmjGmsKoZIist0dG+Rs"
            dapp update
            DAPP_SRC="contracts" SOLC_FLAGS="--optimize --optimize-runs 200" dapp --use solc:0.6.11 build
            ls -al
            cd ../ && ls -al
            cd ../ && ls -al
            cd ../ && ls -al 
            cd ~ && ls -al
      - persist_to_workspace:
          root: ~/project
          paths:
            - "./*"
<<<<<<< HEAD
      - save_cache:
          paths:
            - /nix # location depends on npm version
          key: nix-deps
=======
>>>>>>> fefe859b

  dapp_test:
    docker:
      - image: nixorg/nix:circleci
    steps:
      - attach_workspace:
          # Must be absolute path or relative path from working_directory
          at: ~/project
      - restore_cache:
          key: nix-deps
      # - run:
      #     name: Checkout maple-core
      #     command: |
      #       GIT_SSH_COMMAND="ssh -o UserKnownHostsFile=/dev/null -o StrictHostKeyChecking=no" git clone git@github.com:maple-labs/maple-core.git .
      #       git checkout $CIRCLE_BRANCH
      # - run:
      #     name: Install dependencies
      #     command: |
      #       nix-channel --add \
      #       https://nixos.org/channels/nixpkgs-unstable nixpkgs && \
      #       nix-channel --update
      #       nix-env -iA nixpkgs.gnugrep nixpkgs.findutils
      #       nix-env -iA dapp hevm seth solc-static-versions.solc_0_6_11 -if https://github.com/dapphub/dapptools/tarball/master --option substituters "https://cache.nixos.org https://dapp.cachix.org" --option trusted-public-keys "cache.nixos.org-1:6NCHdD59X431o0gWypbMrAURkbJ16ZPMQFGspcDShjY= dapp.cachix.org-1:9GJt9Ja8IQwR7YW/aF0QvCa6OmjGmsKoZIist0dG+Rs"
      #       dapp update
      - run:
          name: Run unit tests
          command: |
            echo 'export ETH_RPC_URL=$ETH_RPC_URL' >> $BASH_ENV
            source $BASH_ENV
            ./test-ci.sh "CollateralLockerFactoryTest"

  dependencies:
    <<: *defaults
    steps:
      - run:
          name: Checkout maple-beta-scaffold
          command: GIT_SSH_COMMAND="ssh -o UserKnownHostsFile=/dev/null -o StrictHostKeyChecking=no" git clone git@github.com:maple-labs/maple-beta-scaffold.git .
      - restore_cache:
          key: v1-npm-deps-{{ checksum "~/project/yarn.lock" }}
      - run:
          name: Checkout mbs dependencies
          command: GIT_SSH_COMMAND="ssh -o UserKnownHostsFile=/dev/null -o StrictHostKeyChecking=no" yarn setup
      - run:
          name: Checkout current maple-core branch
          command: cd ~/project/packages/maple-core && git checkout $CIRCLE_BRANCH
      - run:
          name: Install maple-core deps
          command: yarn
      - save_cache:
          paths:
            - ~/usr/local/lib/node_modules # location depends on npm version
          key: v1-npm-deps-{{ checksum "~/project/yarn.lock" }}
      - persist_to_workspace:
          root: ~/project
          paths:
            - "./*"

  integration_test:
    <<: *defaults
    steps:
      - attach_workspace:
          # Must be absolute path or relative path from working_directory
          at: ~/project
      - run:
          name: Run mbs chain
          command: cd ~/project && yarn chain >> /dev/null
          background: true
      - run:
          name: Wait for chain to start
          command: sleep 3
      - run:
          name: Set Env Variables
          command: |
            echo 'export NETWORK="localhost"' >> $BASH_ENV
            source $BASH_ENV
      - run:
          name: Deploy Core and Dependency Contracts to Hardhat Chain
          command: cd ~/project && yarn deploy
      - run:
          name: Run Integration on Localhost Network
          command: cd ~/project && yarn test
      - run:
          name: Stop Hardhat chain
          command: pkill node

  deploy_kaleido:
    <<: *defaults
    steps:
      - attach_workspace:
          # Must be absolute path or relative path from working_directory
          at: ~/project
      - run:
          name: Update PATH and Define Environment Variable at Runtime
          command: |
            echo 'export MAPLE_KALEIDO_URL=$MAPLE_KALEIDO_URL' >> $BASH_ENV
            echo 'export MAPLE_MNEMONIC=$MAPLE_MNEMONIC' >> $BASH_ENV
            echo 'export NETWORK="kaleido"' >> $BASH_ENV
            echo 'export NODE_ENV="private"' >> $BASH_ENV
            source $BASH_ENV
      - run:
          name: Deploy contracts to Kaleido
          command: cd ~/project && yarn deploy && yarn test
      - persist_to_workspace:
          root: ~/project
          paths:
            - "./*"

  upload_kaleido_artifacts_master:
    executor:
      name: gcp-cli/google
    steps:
      - attach_workspace:
          # Must be absolute path or relative path from working_directory
          at: ~/project
      - gcp-cli/initialize
      - run:
          name: Upload files to gcloud bucket
          command: |
            gsutil -m rsync -r ~/project/packages/contracts/private gs://maple-artifacts/contract-artifacts/kaleido/$CIRCLE_BUILD_NUM
            gsutil -m rsync -r ~/project/packages/contracts/private gs://maple-artifacts/contract-artifacts/kaleido/current

  upload_kaleido_artifacts_develop:
    executor:
      name: gcp-cli/google
    steps:
      - attach_workspace:
          # Must be absolute path or relative path from working_directory
          at: ~/project
      - gcp-cli/initialize
      - run:
          name: Upload files to gcloud bucket
          command: |
            gsutil -m rsync -r ~/project/packages/contracts/private gs://maple-artifacts/contract-artifacts/kaleido/develop

workflows:
  version: 2
  test_all:
    jobs:
      - dapp_build:
          context: seth
      - dapp_test: 
          context: seth
          requires:
            - dapp_build
          



      # - dependencies
      # - integration_test:
      #     requires:
      #       - dependencies
      # - deploy_kaleido:
      #     context: kaleido
      #     requires:
      #       - dapp_test
      #       - integration_test
      #     filters:
      #       branches:
      #         only:
      #           - master
      #           - develop
      # - upload_kaleido_artifacts_master:
      #     context: google-cloud
      #     requires:
      #       - deploy_kaleido
      #     filters:
      #       branches:
      #         only:
      #           - master
      # - upload_kaleido_artifacts_develop:
      #     context: google-cloud
      #     requires:
      #       - deploy_kaleido
      #     filters:
      #       branches:
      #         only:
      #           - develop<|MERGE_RESOLUTION|>--- conflicted
+++ resolved
@@ -39,13 +39,10 @@
           root: ~/project
           paths:
             - "./*"
-<<<<<<< HEAD
       - save_cache:
           paths:
             - /nix # location depends on npm version
           key: nix-deps
-=======
->>>>>>> fefe859b
 
   dapp_test:
     docker:
